--- conflicted
+++ resolved
@@ -444,15 +444,10 @@
   require Logger
   @behaviour ElixirMake.Precompiler
 
-<<<<<<< HEAD
-  # The default configuration for this precompiler module on linux systems.
-  # It will detect for the following targets
+  # This is the default configuration for this demo precompiler module
+  # for linux systems, it will detect for the following targets
   #   - x86_64-linux-gnu
   #   - i686-linux-gnu
-=======
-  # This is the default configuration for this demo precompiler module
-  # for linux systems, it will detect for the following targets
->>>>>>> 537bbdc7
   #   - aarch64-linux-gnu
   #   - armv7l-linux-gnueabihf
   #   - riscv64-linux-gnu
